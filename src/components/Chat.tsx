--- conflicted
+++ resolved
@@ -277,7 +277,6 @@
   function renderMessage(m: Message, i: number) {
     const isUser = m.role === "user";
     return (
-<<<<<<< HEAD
       <div key={i} className={`my-3 flex ${isUser ? "justify-end" : "justify-start"}`}>
         <div
             className={`max-w-[85%] leading-7 ${
@@ -322,23 +321,6 @@
               {m.content}
             </ReactMarkdown>
           </div>
-=======
-      <div key={i} className="my-6 px-1">
-        <div className="text-xs text-zinc-400 uppercase tracking-wide mb-2">{roleLabel}</div>
-        <div className="leading-7 text-zinc-100 [&_code]:rounded [&_code]:bg-zinc-800 [&_code]:px-1.5 [&_code]:py-0.5 [&_pre]:bg-zinc-900/70 [&_pre]:p-3 [&_pre]:rounded-lg [&_ul]:list-disc [&_ul]:pl-6 [&_ol]:list-decimal [&_ol]:pl-6 [&_blockquote]:border-l-4 [&_blockquote]:border-zinc-700 [&_blockquote]:pl-3 [&_blockquote]:text-zinc-300">
-          <ReactMarkdown
-            remarkPlugins={[remarkGfm]}
-            skipHtml
-            components={{
-              a({node, ...props}) {
-                return <a {...props} target="_blank" rel="noopener noreferrer" className="underline hover:no-underline" />;
-              }
-            }}
-          >
-            {m.content}
-          </ReactMarkdown>
->>>>>>> e90d4ad4
-        </div>
       </div>
     );
   }
